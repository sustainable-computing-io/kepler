all: kepler

include bpfassets/libbpf/Makefile

### env define ###
export BIN_TIMESTAMP ?=$(shell date -u +'%Y-%m-%dT%H:%M:%SZ')
export TIMESTAMP ?=$(shell echo $(BIN_TIMESTAMP) | tr -d ':' | tr 'T' '-' | tr -d 'Z')

# restrict included verify-* targets to only process project files
SOURCE_GIT_TAG     := $(shell git describe --tags --always --abbrev=7 --match 'v*')
SRC_ROOT           := $(shell pwd)
ARCH               := $(shell arch)
OUTPUT_DIR         := _output
CROSS_BUILD_BINDIR := $(OUTPUT_DIR)/bin
GIT_VERSION        := $(shell git describe --dirty --tags --always --match='v*')
VERSION            ?= $(GIT_VERSION)
LDFLAGS            := "-w -s -X 'github.com/sustainable-computing-io/kepler/pkg/version.Version=$(VERSION)'"
ROOTLESS	       ?= false
IMAGE_REPO         ?= quay.io/sustainable_computing_io
BUILDER_IMAGE      ?= quay.io/sustainable_computing_io/kepler_builder:ubi-9-libbpf-1.2.0
IMAGE_NAME         ?= kepler
IMAGE_TAG          ?= latest
CTR_CMD            ?= $(or $(shell which podman 2>/dev/null), $(shell which docker 2>/dev/null))

# use CTR_CMD_PUSH_OPTIONS to add options to <container-runtime> push command.
# E.g. --tls-verify=false for local develop when using podman
CTR_CMD_PUSH_OPTIONS ?=


ifeq ($(DEBUG),true)
	# throw all the debug info in!
	LD_FLAGS =
	GC_FLAGS =-gcflags "all=-N -l"
else
	# strip everything we can
	LD_FLAGS =-w -s
	GC_FLAGS =
endif

GENERAL_TAGS := 'include_gcs include_oss containers_image_openpgp gssapi providerless netgo osusergo gpu libbpf '
GO_LD_FLAGS := $(GC_FLAGS) -ldflags "-X $(LD_FLAGS)" $(CFLAGS)

# set GOENV
GOOS := $(shell go env GOOS)
GOARCH := $(shell go env GOARCH)
GOENV := GOOS=$(GOOS) GOARCH=$(GOARCH)

<<<<<<< HEAD
ifdef ATTACHER_TAG
	ATTACHER_TAG := $(ATTACHER_TAG)
	ifeq ($(ATTACHER_TAG),libbpf)
		LIBBPF_HEADERS := /usr/include/bpf
		KEPLER_OBJ_SRC := $(SRC_ROOT)/bpfassets/libbpf/bpf.o/$(GOARCH)_kepler.bpf.o
		LIBBPF_OBJ ?= /usr/lib/$(ARCH)-linux-gnu/libbpf.a
	endif
else
# auto determine
	BCC_TAG := 
	LIBBPF_TAG := 

	ifneq ($(shell command -v ldconfig),)
		ifneq ($(shell ldconfig -p|grep bcc),)
			BCC_TAG = bcc
		endif
	endif

	ifneq ($(shell command -v dpkg),)
		ifneq ($(shell dpkg -l|grep bcc),)
			BCC_TAG = bcc
		endif
	endif

	ifneq ($(shell command -v ldconfig),)
		ifneq ($(shell ldconfig -p|grep libbpf),)
		LIBBPF_TAG = libbpf
		endif
	endif

	ifneq ($(shell command -v dpkg),)
		ifneq ($(shell dpkg -l|grep libbpf-dev),)
			LIBBPF_TAG = libbpf
		endif
	endif

	LIBBPF_HEADERS := /usr/include/bpf
	KEPLER_OBJ_SRC := $(SRC_ROOT)/bpfassets/libbpf/bpf.o/$(GOARCH)_kepler.bpf.o
	LIBBPF_OBJ := /usr/lib/$(ARCH)-linux-gnu/libbpf.a

# for libbpf tag, if libbpf.a, kepler.bpf.o exist, clear bcc tag
	ifneq ($(LIBBPF_TAG),)
		ifneq ($(wildcard $(LIBBPF_OBJ)),)
			ifneq ($(wildcard $(KEPLER_OBJ_SRC)),)
				BCC_TAG = 
			endif
		endif
	endif
# if bcc tag is not clear, clear libbpf tag
	ifneq ($(BCC_TAG),)
		LIBBPF_TAG = 
	endif
	ATTACHER_TAG := $(BCC_TAG)$(LIBBPF_TAG)
endif
=======
LIBBPF_HEADERS := /usr/include/bpf
KEPLER_OBJ_SRC := $(SRC_ROOT)/bpfassets/libbpf/bpf.o/$(GOARCH)_kepler.bpf.o
LIBBPF_OBJ ?= /usr/lib64/libbpf.a
>>>>>>> b319525c

GOENV = GO111MODULE="" GOOS=$(GOOS) GOARCH=$(GOARCH) CGO_ENABLED=1 CC=clang CGO_CFLAGS="-I $(LIBBPF_HEADERS)" CGO_LDFLAGS="$(LIBBPF_OBJ)"

DOCKERFILE := $(SRC_ROOT)/build/Dockerfile
IMAGE_BUILD_TAG := $(SOURCE_GIT_TAG)-linux-$(GOARCH)
GO_BUILD_TAGS := $(GENERAL_TAGS)$(GOOS)

# for testsuite
ENVTEST_ASSETS_DIR=$(SRC_ROOT)/test-bin
export PATH := $(PATH):$(SRC_ROOT)/test-bin

ifndef GOPATH
	GOPATH := $(HOME)/go
endif

ifndef GOBIN
	GOBIN := $(GOPATH)/bin
endif

# NOTE: project related tools get installed to tmp dir which is ignored by 
PROJECT_DIR := $(shell dirname $(abspath $(firstword $(MAKEFILE_LIST))))
TOOLS_DIR=$(PROJECT_DIR)/tmp/bin
KUSTOMIZE = $(TOOLS_DIR)/kustomize
GOVULNCHECK = $(TOOLS_DIR)/govulncheck

base_dir := $(patsubst %/,%,$(dir $(realpath $(firstword $(MAKEFILE_LIST)))))

### Default ###
kepler: build_containerized
.PHONY: kepler

clean: clean-cross-build
.PHONY: clean

### build container ###
build_containerized: tidy-vendor format
	@if [ -z '$(CTR_CMD)' ] ; then echo '!! ERROR: containerized builds require podman||docker CLI, none found $$PATH' >&2 && exit 1; fi
	echo BIN_TIMESTAMP==$(BIN_TIMESTAMP)

	$(CTR_CMD) build -t $(IMAGE_REPO)/$(IMAGE_NAME):$(IMAGE_BUILD_TAG) \
		-f $(DOCKERFILE) \
		--network host \
		--build-arg SOURCE_GIT_TAG=$(SOURCE_GIT_TAG) \
		--build-arg BIN_TIMESTAMP=$(BIN_TIMESTAMP) \
		--platform="linux/$(GOARCH)" \
		.

	$(CTR_CMD) tag $(IMAGE_REPO)/$(IMAGE_NAME):$(IMAGE_BUILD_TAG) $(IMAGE_REPO)/$(IMAGE_NAME):$(IMAGE_TAG)

.PHONY: build_containerized

save-image:
	@mkdir -p _output
	$(CTR_CMD) save $(IMAGE_REPO)/$(IMAGE_NAME):$(IMAGE_TAG) | gzip > "${IMAGE_OUTPUT_PATH}"
.PHONY: save-image

load-image:
	$(CTR_CMD) load -i "${INPUT_PATH}"
.PHONY: load-image

image-prune:
	$(CTR_CMD) image prune -a -f || true
.PHONY: image-prune

push-image:
	$(CTR_CMD) push $(CTR_CMD_PUSH_OPTIONS) $(IMAGE_REPO)/$(IMAGE_NAME):$(IMAGE_TAG)
.PHONY: push-image

clean-cross-build:
	$(RM) -r '$(CROSS_BUILD_BINDIR)'
	$(RM) -rf $(OUTPUT_DIR)/staging
	if [ -d '$(OUTPUT_DIR)' ]; then rmdir --ignore-fail-on-non-empty '$(OUTPUT_DIR)'; fi
.PHONY: clean-cross-build

### build binary ###
build: clean_build_local _build_local copy_build_local
.PHONY: build

_build_local:
	@echo TAGS=$(GO_BUILD_TAGS)
	@mkdir -p "$(CROSS_BUILD_BINDIR)/$(GOOS)_$(GOARCH)"
	+@$(GOENV) go build -v -tags ${GO_BUILD_TAGS} -o $(CROSS_BUILD_BINDIR)/$(GOOS)_$(GOARCH)/kepler -ldflags $(LDFLAGS) ./cmd/exporter/exporter.go

container_build:
	$(CTR_CMD) run --rm \
		--network host \
		-v $(base_dir):/kepler:Z -w /kepler \
		-e GOROOT=/usr/local/go -e PATH=/usr/bin:/bin:/sbin:/usr/local/bin:/usr/local/go/bin \
		$(BUILDER_IMAGE) \
		git config --global --add safe.directory /kepler && make build

build_rpm:
	rpmbuild packaging/rpm/kepler.spec --build-in-place -bb

build_container_rpm:
	rpmbuild packaging/rpm/container-kepler.spec --build-in-place -bb

containerized_build_rpm:
	@mkdir -p $(base_dir)/$(OUTPUT_DIR)/rpmbuild
	$(CTR_CMD) run --rm \
		-v $(base_dir):/kepler:Z -w /kepler -v $(base_dir)/$(OUTPUT_DIR)/rpmbuild:/root/rpmbuild \
		-e _VERSION_=${_VERSION_} -e _RELEASE_=${_RELEASE_} -e _ARCH_=${_ARCH_} \
		-e _TIMESTAMP_="$(shell date)" -e _COMMITTER_=${_COMMITTER_} -e  _CHANGELOG_=${_CHANGELOG_} \
		-e GOROOT=/usr/local/go -e PATH=$(PATH):/usr/local/go/bin \
		$(BUILDER_IMAGE) \
		make build_rpm

containerized_build_container_rpm:
	@mkdir -p $(base_dir)/$(OUTPUT_DIR)/rpmbuild
	$(CTR_CMD) run --rm \
		-v $(base_dir):/kepler:Z -w /kepler -v $(base_dir)/$(OUTPUT_DIR)/rpmbuild:/root/rpmbuild \
		-e _VERSION_=${_VERSION_} -e _RELEASE_=${_RELEASE_} \
		$(BUILDER_IMAGE) \
		make build_container_rpm

clean_build_local:
	rm -rf $(CROSS_BUILD_BINDIR)

copy_build_local:
	cp $(CROSS_BUILD_BINDIR)/$(GOOS)_$(GOARCH)/kepler $(CROSS_BUILD_BINDIR)

cross-build-linux-amd64:
	+$(MAKE) _build_local GOOS=linux GOARCH=amd64
.PHONY: cross-build-linux-amd64

cross-build-linux-arm64:
	+$(MAKE) _build_local GOOS=linux GOARCH=arm64
.PHONY: cross-build-linux-arm64

cross-build-linux-s390x:
	+$(MAKE) _build_local GOOS=linux GOARCH=s390x
.PHONY: cross-build-linux-s390x

cross-build: clean_build_local cross-build-linux-amd64 cross-build-linux-arm64 cross-build-linux-s390x copy_build_local
.PHONY: cross-build

### toolkit ###
tidy-vendor:
	go mod tidy -v
	go mod vendor

ginkgo-set:
	mkdir -p $(GOBIN)
	mkdir -p $(ENVTEST_ASSETS_DIR)
	@test -f $(ENVTEST_ASSETS_DIR)/ginkgo || \
	 (go install -mod=mod github.com/onsi/ginkgo/v2/ginkgo@v2.4.0  && \
	  cp $(GOBIN)/ginkgo $(ENVTEST_ASSETS_DIR)/ginkgo)

container_test:
	$(CTR_CMD) run --rm \
		-v $(base_dir):/kepler:Z\
		-v ~/.kube/config:/tmp/.kube/config \
		-e GOROOT=/usr/local/go -e PATH=$(PATH):/usr/local/go/bin \
		--network host \
		-w /kepler \
		--privileged \
		$(BUILDER_IMAGE) \
		/bin/sh -c ' \
			yum install -y cpuid && \
			cd doc/ && \
			./dev/prepare_dev_env.sh && \
			cd - && git config --global --add safe.directory /kepler && \
			make test-verbose'

test: ginkgo-set tidy-vendor
	@echo TAGS=$(GO_BUILD_TAGS)
	@$(GOENV) go test -tags $(GO_BUILD_TAGS) ./... --race --bench=. -cover --count=1 --vet=all

test-verbose: ginkgo-set tidy-vendor
	@echo TAGS=$(GO_BUILD_TAGS)
	@echo GOENV=$(GOENV)
	@$(GOENV) go test -tags $(GO_BUILD_TAGS) -covermode=atomic -coverprofile=coverage.out -v $$(go list ./... | grep pkg | grep -v bpfassets) --race --bench=. -cover --count=1 --vet=all
	
test-mac-verbose: ginkgo-set
	@echo TAGS=$(GO_BUILD_TAGS)
	@go test $$(go list ./... | grep pkg | grep -v bpfassets) --race --bench=. -cover --count=1 --vet=all

escapes_detect: tidy-vendor
	@$(GOENV) go build -tags $(GO_BUILD_TAGS) -gcflags="-m -l" ./... 2>&1 | grep "escapes to heap" || true

set_govulncheck:
	./hack/tools.sh govulncheck

govulncheck: set_govulncheck tidy-vendor
	@$(GOVULNCHECK) ./... || true

format:
	./automation/presubmit-tests/gofmt.sh

golint:
	@mkdir -p $(base_dir)/.cache/golangci-lint
	$(CTR_CMD) pull golangci/golangci-lint:latest
	$(CTR_CMD) run --tty --rm \
		--volume '$(base_dir)/.cache/golangci-lint:/root/.cache' \
		--volume '$(base_dir):/app' \
		--workdir /app \
		golangci/golangci-lint \
		golangci-lint run --verbose

genlibbpf: kepler.bpf.o


tools:
	hack/tools.sh
.PHONY: tools

### k8s ###
kustomize: ## Download kustomize locally if necessary.
	hack/tools.sh kustomize

build-manifest: kustomize
	./hack/build-manifest.sh "${OPTS}"
.PHONY: build-manifest

cluster-clean: build-manifest
	./hack/cluster-clean.sh
.PHONY: cluster-clean

cluster-deploy:
	./hack/cluster-deploy.sh
.PHONY: cluster-deploy

cluster-up:
	./hack/cluster.sh up
.PHONY: cluster-up

cluster-down:
	./hack/cluster.sh down
.PHONY: cluster-down

e2e:
	./hack/verify.sh integration
.PHONY: e2e

### platform-validation ###

VALIDATION_DOCKERFILE := $(SRC_ROOT)/build/Dockerfile.kepler-validator

build-validator: tidy-vendor format
	@echo TAGS=$(GO_BUILD_TAGS)
	@mkdir -p "$(CROSS_BUILD_BINDIR)/$(GOOS)_$(GOARCH)"
	+@$(GOENV) go build -v -tags ${GO_BUILD_TAGS} -o $(CROSS_BUILD_BINDIR)/$(GOOS)_$(GOARCH)/validator -ldflags $(LDFLAGS) ./cmd/validator/validator.go
	cp $(CROSS_BUILD_BINDIR)/$(GOOS)_$(GOARCH)/validator $(CROSS_BUILD_BINDIR)
.PHONY: build-validator

build-validation-container:
	$(CTR_CMD) build -t $(IMAGE_REPO)/$(IMAGE_NAME):$(IMAGE_TAG) \
		-f $(VALIDATION_DOCKERFILE) .
.PHONY: build-validation-container

get-power:
	$(CTR_CMD) run -i --rm -v $(SRC_ROOT)/e2e/platform-validation:/output $(IMAGE_REPO)/$(IMAGE_NAME):$(IMAGE_TAG) /usr/bin/validator
.PHONY: get-power

get-env:
	$(CTR_CMD) run -i --rm -v $(SRC_ROOT)/e2e/platform-validation:/output $(IMAGE_REPO)/$(IMAGE_NAME):$(IMAGE_TAG) /usr/bin/validator -gen-env=true
.PHONY: get-env

platform-validation: ginkgo-set get-env
	./hack/verify.sh platform
.PHONY: platform-validation

check: tidy-vendor set_govulncheck govulncheck format golint test
.PHONY: check<|MERGE_RESOLUTION|>--- conflicted
+++ resolved
@@ -45,66 +45,9 @@
 GOARCH := $(shell go env GOARCH)
 GOENV := GOOS=$(GOOS) GOARCH=$(GOARCH)
 
-<<<<<<< HEAD
-ifdef ATTACHER_TAG
-	ATTACHER_TAG := $(ATTACHER_TAG)
-	ifeq ($(ATTACHER_TAG),libbpf)
-		LIBBPF_HEADERS := /usr/include/bpf
-		KEPLER_OBJ_SRC := $(SRC_ROOT)/bpfassets/libbpf/bpf.o/$(GOARCH)_kepler.bpf.o
-		LIBBPF_OBJ ?= /usr/lib/$(ARCH)-linux-gnu/libbpf.a
-	endif
-else
-# auto determine
-	BCC_TAG := 
-	LIBBPF_TAG := 
-
-	ifneq ($(shell command -v ldconfig),)
-		ifneq ($(shell ldconfig -p|grep bcc),)
-			BCC_TAG = bcc
-		endif
-	endif
-
-	ifneq ($(shell command -v dpkg),)
-		ifneq ($(shell dpkg -l|grep bcc),)
-			BCC_TAG = bcc
-		endif
-	endif
-
-	ifneq ($(shell command -v ldconfig),)
-		ifneq ($(shell ldconfig -p|grep libbpf),)
-		LIBBPF_TAG = libbpf
-		endif
-	endif
-
-	ifneq ($(shell command -v dpkg),)
-		ifneq ($(shell dpkg -l|grep libbpf-dev),)
-			LIBBPF_TAG = libbpf
-		endif
-	endif
-
-	LIBBPF_HEADERS := /usr/include/bpf
-	KEPLER_OBJ_SRC := $(SRC_ROOT)/bpfassets/libbpf/bpf.o/$(GOARCH)_kepler.bpf.o
-	LIBBPF_OBJ := /usr/lib/$(ARCH)-linux-gnu/libbpf.a
-
-# for libbpf tag, if libbpf.a, kepler.bpf.o exist, clear bcc tag
-	ifneq ($(LIBBPF_TAG),)
-		ifneq ($(wildcard $(LIBBPF_OBJ)),)
-			ifneq ($(wildcard $(KEPLER_OBJ_SRC)),)
-				BCC_TAG = 
-			endif
-		endif
-	endif
-# if bcc tag is not clear, clear libbpf tag
-	ifneq ($(BCC_TAG),)
-		LIBBPF_TAG = 
-	endif
-	ATTACHER_TAG := $(BCC_TAG)$(LIBBPF_TAG)
-endif
-=======
 LIBBPF_HEADERS := /usr/include/bpf
 KEPLER_OBJ_SRC := $(SRC_ROOT)/bpfassets/libbpf/bpf.o/$(GOARCH)_kepler.bpf.o
 LIBBPF_OBJ ?= /usr/lib64/libbpf.a
->>>>>>> b319525c
 
 GOENV = GO111MODULE="" GOOS=$(GOOS) GOARCH=$(GOARCH) CGO_ENABLED=1 CC=clang CGO_CFLAGS="-I $(LIBBPF_HEADERS)" CGO_LDFLAGS="$(LIBBPF_OBJ)"
 
