--- conflicted
+++ resolved
@@ -4,18 +4,12 @@
 
 ## Active Proposals
 
-<<<<<<< HEAD
-| ID | Title | Status | Author | Created |
-|----|-------|--------|--------|---------|
-| [EP-000](EP_TEMPLATE.md) | Enhancement Proposal Template | Accepted | Sunil Thaha | 2025-01-18 |
-| [EP-004](EP_004-ACPI-support.md) | ACPI Support for Platform Power/Energy Metrics | Draft | Ray Huang | 2025-08-28 |
-=======
-| ID                                           | Title                            | Status   | Author                  | Created    |
-|----------------------------------------------|----------------------------------|----------|-------------------------|------------|
-| [EP-000](EP_TEMPLATE.md)                     | Enhancement Proposal Template    | Accepted | Sunil Thaha             | 2025-01-18 |
-| [EP-001](EP_001-redfish-support.md)          | Redfish Power Monitoring Support | Draft    | Sunil Thaha             | 2025-08-14 |
-| [EP-002](EP-002-MSR-Fallback-Power-Meter.md) | MSR Fallback for CPU Power Meter | Draft    | Kepler Development Team | 2025-08-12 |
->>>>>>> f67206a5
+| ID                                           | Title                                          | Status   | Author                  | Created    |
+|----------------------------------------------|------------------------------------------------|----------|-------------------------|------------|
+| [EP-000](EP_TEMPLATE.md)                     | Enhancement Proposal Template                  | Accepted | Sunil Thaha             | 2025-01-18 |
+| [EP-001](EP_001-redfish-support.md)          | Redfish Power Monitoring Support               | Draft    | Sunil Thaha             | 2025-08-14 |
+| [EP-002](EP-002-MSR-Fallback-Power-Meter.md) | MSR Fallback for CPU Power Meter               | Draft    | Kepler Development Team | 2025-08-12 |
+| [EP-004](EP_004-ACPI-support.md)             | ACPI Support for Platform Power/Energy Metrics | Draft    | Ray Huang               | 2025-08-28 |
 
 ## Proposal Status
 
