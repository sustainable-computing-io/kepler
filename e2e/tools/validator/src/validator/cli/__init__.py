# SPDX-FileCopyrightText: 2024-present Sunil Thaha <sthaha@redhat.com>
#
# SPDX-License-Identifier: APACHE-2.0

import click
from validator.__about__ import __version__
from validator.stresser import ( Remote )

from validator.prometheus import MetricsValidator

from validator.cases import Cases

from validator.config import (
    Validator, load
)

pass_config = click.make_pass_decorator(Validator)

@click.group(
    context_settings={"help_option_names": ["-h", "--help"]}, 
    invoke_without_command=False,
)
@click.version_option(version=__version__, prog_name="validator")
@click.option(
   "--config-file", "-f", default="validator.yaml",
    type=click.Path(exists=True),
)
@click.pass_context
def validator(ctx: click.Context, config_file: str):
    ctx.obj = load(config_file)


@validator.command()
@click.option(
    "--script-path", "-s", 
    default="scripts/stressor.sh", 
    type=str,
)
@pass_config
def stress(cfg: Validator, script_path: str):
    # PROM_QUERIES = {
    #     "vm_process_joules_total": {"name": "rate(kepler_process_package_joules_total)", "base_labels": {"job": "metal", "pid": "2093543"}},
    #     "platform_joules_vm": {"name": "kepler_node_platform_joules_total", "base_labels": {"job": "vm"}},
    #     # "platform_joules_vm_bm" : "kepler_vm_platform_joules_total{job='metal'}"
    # }

    remote = Remote(cfg.remote)
    result  = remote.run_script(script_path=script_path)

    # from prometheus_api_client.utils import parse_datetime
    # start_time=parse_datetime("2024-04-12 16:27:20.254648")
    # end_time = parse_datetime("2024-04-12 16:28:00.466223")
    click.echo(f"start_time: {result.start_time}, end_time: {result.end_time}")

    # TODO: clean up
    # expected_query_config = PROM_QUERIES["vm_process_joules_total"]
    # expected_query_modified_labels = expected_query_config["base_labels"].copy()
    # expected_query_modified_labels["pid"] = str(cfg.metal.vm.pid)
    #expected_query = "kepler_process_package_joules_total{pid='2093543', job='metal'}"
    #actual_query_config = PROM_QUERIES["platform_joules_vm"]


    # expected_data, actual_data = compare_metrics(
    #     endpoint=cfg.prometheus.url,
    #     disable_ssl=True,
    #     start_time=result.start_time, 
    #     end_time=result.end_time, 
    #     expected_query=expected_query_config["name"],
    #     expected_query_labels=expected_query_modified_labels,
    #     actual_query=actual_query_config["name"],
    #     actual_query_labels=actual_query_config["base_labels"]
    # )
    # # NOTE: calc
    # percentage_error = absolute_percentage_error(expected_data, actual_data)
    # error = absolute_error(expected_data, actual_data)
    # mae = mean_absolute_error(expected_data, actual_data)
    # mape = mean_absolute_percentage_error(expected_data, actual_data)

    test_cases = Cases(cfg.metal.vm, cfg.prometheus)
    metrics_validator = MetricsValidator(cfg.prometheus)
    test_case_result = test_cases.load_test_cases()
    click.secho("Validation results during stress test:")
    for test_case in test_case_result.test_cases:
        expected_query = test_case.expected_query
        actual_query = test_case.actual_query
        metrics_res = metrics_validator.compare_metrics(result.start_time, 
                                                        result.end_time, 
                                                        expected_query, 
                                                        actual_query)

        click.secho(f"Expected Query Name: {expected_query}", fg='bright_yellow')
        click.secho(f"Actual Query Name: {actual_query}", fg='bright_yellow')      
        click.secho(f"Absolute Errors during stress test: {metrics_res.ae}", fg='green')
<<<<<<< HEAD
        #click.secho(f"Absolute Percentage Errors during stress test: {metrics_res.ape}", fg='green')
        click.secho(f"Mean Absolute Error (MAE) during stress test: {metrics_res.mae}", fg="red")
        #click.secho(f"Mean Absolute Percentage Error (MAPE) during stress test: {metrics_res.mape}", fg="red")
=======
        click.secho(f"Absolute Percentage Errors during stress test: {metrics_res.ape}", fg='green')
        click.secho(f"Mean Absolute Error (MAE) during stress test: {metrics_res.mae}", fg="red")
        click.secho(f"Mean Absolute Percentage Error (MAPE) during stress test: {metrics_res.mape}", fg="red")
>>>>>>> 362472b4
        click.secho(f"Mean Squared Error (MSE) during stress test: {metrics_res.rmse}", fg="blue")
        click.secho("---------------------------------------------------", fg="cyan")

<|MERGE_RESOLUTION|>--- conflicted
+++ resolved
@@ -80,6 +80,7 @@
     metrics_validator = MetricsValidator(cfg.prometheus)
     test_case_result = test_cases.load_test_cases()
     click.secho("Validation results during stress test:")
+    click.secho("Validation results during stress test:")
     for test_case in test_case_result.test_cases:
         expected_query = test_case.expected_query
         actual_query = test_case.actual_query
@@ -90,16 +91,12 @@
 
         click.secho(f"Expected Query Name: {expected_query}", fg='bright_yellow')
         click.secho(f"Actual Query Name: {actual_query}", fg='bright_yellow')      
+        click.secho(f"Expected Query Name: {expected_query}", fg='bright_yellow')
+        click.secho(f"Actual Query Name: {actual_query}", fg='bright_yellow')      
         click.secho(f"Absolute Errors during stress test: {metrics_res.ae}", fg='green')
-<<<<<<< HEAD
-        #click.secho(f"Absolute Percentage Errors during stress test: {metrics_res.ape}", fg='green')
-        click.secho(f"Mean Absolute Error (MAE) during stress test: {metrics_res.mae}", fg="red")
-        #click.secho(f"Mean Absolute Percentage Error (MAPE) during stress test: {metrics_res.mape}", fg="red")
-=======
         click.secho(f"Absolute Percentage Errors during stress test: {metrics_res.ape}", fg='green')
         click.secho(f"Mean Absolute Error (MAE) during stress test: {metrics_res.mae}", fg="red")
         click.secho(f"Mean Absolute Percentage Error (MAPE) during stress test: {metrics_res.mape}", fg="red")
->>>>>>> 362472b4
         click.secho(f"Mean Squared Error (MSE) during stress test: {metrics_res.rmse}", fg="blue")
         click.secho("---------------------------------------------------", fg="cyan")
 
