/*
Copyright 2021.

Licensed under the Apache License, Version 2.0 (the "License");
you may not use this file except in compliance with the License.
You may obtain a copy of the License at

    http://www.apache.org/licenses/LICENSE-2.0

Unless required by applicable law or agreed to in writing, software
distributed under the License is distributed on an "AS IS" BASIS,
WITHOUT WARRANTIES OR CONDITIONS OF ANY KIND, either express or implied.
See the License for the specific language governing permissions and
limitations under the License.
*/

package types

type ModelType int
type ModelOutputType int

var (
	ModelOutputTypeConverter = []string{
		"AbsPower", "DynPower",
	}
	ModelTypeConverter = []string{
		"Ratio", "Regressor", "EstimatorSidecar",
	}
)

const (
	// Power Model types
	Ratio            ModelType = iota + 1 // estimation happens within kepler without using Model Server
	Regressor                             // estimation happens within kepler, but pre-trained model parameters are downloaded externally
	EstimatorSidecar                      // estimation happens in the sidecar with a loaded pre-trained power model
)
const (
	// Power Model Output types
	// Absolute Power Model (AbsPower): is the power model trained by measured power (including the idle power)
	// Dynamic Power Model (DynPower): is the power model trained by dynamic power (AbsPower - idle power)
	AbsPower ModelOutputType = iota + 1
	DynPower
	Unsupported
)

var (
<<<<<<< HEAD
	// Define energy source
	PlatformEnergySource    = "acpi"
	ComponentEnergySource   = "intel_rapl"
	GPUEnergySource         = "nvidia"
	TrainedPowerModelSource = "trained_power_model"
=======
	// KeplerModelServerSync: define energy source
	PlatformEnergySource  = "acpi"
	ComponentEnergySource = "intel_rapl"
	GPUEnergySource       = "nvidia"

	// KeplerModelServerSync: define regressor trainer name.
	LinearRegressionTrainer = "SGDRegressorTrainer"
	LogarithmicTrainer      = "LogarithmicRegressionTrainer"
	LogisticTrainer         = "LogisticRegressionTrainer"
	ExponentialTrainer      = "ExponentialRegressionTrainer"
>>>>>>> c4b8791d
)

func (s ModelOutputType) String() string {
	if int(s) <= len(ModelOutputTypeConverter) {
		return ModelOutputTypeConverter[s-1]
	}
	return "unknown"
}

func (s ModelType) String() string {
	if int(s) <= len(ModelTypeConverter) {
		return ModelTypeConverter[s-1]
	}
	return "unknown"
}

type ModelConfig struct {
	// model configuration
	ModelType         ModelType
	ModelOutputType   ModelOutputType
	TrainerName       string
	EnergySource      string
	SelectFilter      string
	InitModelURL      string
	InitModelFilepath string

	IsNodePowerModel bool

	// initial samples to start the model
	ProcessFeatureNames         []string
	NodeFeatureNames            []string
	SystemMetaDataFeatureNames  []string
	SystemMetaDataFeatureValues []string
}<|MERGE_RESOLUTION|>--- conflicted
+++ resolved
@@ -44,24 +44,17 @@
 )
 
 var (
-<<<<<<< HEAD
 	// Define energy source
 	PlatformEnergySource    = "acpi"
 	ComponentEnergySource   = "intel_rapl"
 	GPUEnergySource         = "nvidia"
 	TrainedPowerModelSource = "trained_power_model"
-=======
-	// KeplerModelServerSync: define energy source
-	PlatformEnergySource  = "acpi"
-	ComponentEnergySource = "intel_rapl"
-	GPUEnergySource       = "nvidia"
 
 	// KeplerModelServerSync: define regressor trainer name.
 	LinearRegressionTrainer = "SGDRegressorTrainer"
 	LogarithmicTrainer      = "LogarithmicRegressionTrainer"
 	LogisticTrainer         = "LogisticRegressionTrainer"
 	ExponentialTrainer      = "ExponentialRegressionTrainer"
->>>>>>> c4b8791d
 )
 
 func (s ModelOutputType) String() string {
