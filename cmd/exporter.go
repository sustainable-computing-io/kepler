--- conflicted
+++ resolved
@@ -60,12 +60,9 @@
 	profileDuration              = flag.Int("profile-duration", 60, "duration in seconds")
 	enabledMSR                   = flag.Bool("enable-msr", false, "whether MSR is allowed to obtain energy data")
 	enabledBPFBatchDelete        = flag.Bool("enable-bpf-batch-del", true, "bpf map batch deletion can be enabled for backported kernels older than 5.6")
-<<<<<<< HEAD
 	kubeconfig                   = flag.String("kubeconfig", "", "absolute path to the kubeconfig file, if empty we use the in-cluster configuration")
 	apiserverEnabled             = flag.Bool("apiserver", true, "if apiserver is disabled, we collect pod information from kubelet")
-=======
 	kernelSourceDirPath          = flag.String("kernel-source-dir", "", "path to the kernel source directory")
->>>>>>> 4f69b9b8
 )
 
 func healthProbe(w http.ResponseWriter, req *http.Request) {
@@ -157,14 +154,11 @@
 	config.SetEnabledHardwareCounterMetrics(*exposeHardwareCounterMetrics)
 	config.SetEnabledGPU(*enableGPU)
 	config.EnabledMSR = *enabledMSR
-<<<<<<< HEAD
 	config.SetKubeConfig(*kubeconfig)
 	config.SetEnableAPIServer(*apiserverEnabled)
-=======
 	if err := config.SetKernelSourceDir(*kernelSourceDirPath); err != nil {
 		klog.Warningf("failed to set kernel source dir to %q: %v", *kernelSourceDirPath, err)
 	}
->>>>>>> 4f69b9b8
 
 	// the ebpf batch deletion operation was introduced in linux kernel 5.6, which provides better performance to delete keys.
 	// but the user can enable it if the kernel has backported this functionality.
